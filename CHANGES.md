--- conflicted
+++ resolved
@@ -1,13 +1,9 @@
 # Changelog
 
 ## Unreleased Changes
-<<<<<<< HEAD
 - Add documentation for `post_predictions_formatting.py`.
-=======
 - Add the `CrossValidationMetricsOperator` to compute scoring for all partitions for a model.
 - Add the `ScoreBacktestsModelOperator` to score all backtests for a datetime partitioned model.
-
->>>>>>> 8b7f1f59
 
 ## 0.3.0
 - Rename example DAGs to product/GTM desired names
