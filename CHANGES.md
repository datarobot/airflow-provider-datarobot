# Changelog

## Unreleased Changes
<<<<<<< HEAD
- Update the `model_training_xgboost.py` documentation.
=======
- Add the `CrossValidationMetricsOperator` to compute scoring for all partitions for a model.
- Add the `ScoreBacktestsModelOperator` to score all backtests for a datetime partitioned model.
>>>>>>> 8b7f1f59


## 0.3.0
- Rename example DAGs to product/GTM desired names
- Add `CancelJobOperator`
- Add segmentation task create operator, tests and docs
- Add get model parameters operator and tests
- Added Operator and DAG to run custom functions
- Add example creation feature discovery retraining and scoring
- Operator to return a list of ids and type for all trained models in project
- Add operator to change advanced tuning parameters on models
- Convert final sensor docstrings to correct format
- Add residuals operator, tests, and docs
- Update docstrings to Google Docstring format for datarobot operators
- Remove outdated Feature Discovery operators.
- Add DB example for data prep
- Add get roc curve operator
- Add lift chart, tests and docs
- Add replace the model operator
- Add OTV and Time Series start autopilot operator
- Adding predictions generation operators and sensor

## 0.2.0
- Add `hospital_readmissions_xgboost_example.py` example DAG.
- Add `hospital_readmissions_deployment_prediction_generation.py` example DAG.
- Update `TrainModelsOperator` to latest sdk.
- Add updated `TrainModelOperator` for training single models.
- Add `GetProjectBlueprintsOperator` for getting blueprint ids for a project.
- Add `DeployRegisteredModelOperator` for deploying registered models.
- Add `UpdateDriftTrackingOperator` for updating drift tracking settings on deployments.
- Update `ComputeFeatureImpactOperator` to latest sdk compatibility.
- Updated `ComputeFeatureEffectsOperator` to latest sdk compatibility.
- Add `ComputeShapPreviewOperator` to compute SHAP previews for a model.
- Add `ComputeShapImpactOperator` to compute SHAP impact for a model.

## 0.1.0

### New features
- Introduce `CreateRegisteredModelVersionOperator <datarobot_provider.operators.CreateRegisteredModelVersionOperator>`
to create registered models that are generic containers that group multiple versions of models which can be deployed
- Introduce `CreateWranglingRecipeOperator <datarobot_provider.operators.ai_catalog.CreateWranglingRecipeOperator>`
and `CreateDatasetFromRecipeOperator <datarobot_provider.operators.ai_catalog.CreateDatasetFromRecipeOperator>`
to create a wrangling recipe and publish it as a dataset into an existing use case.
- Introduce `CreateDatasetFromProjectOperator <datarobot_provider.operators.ai_catalog.CreateDatasetFromProjectOperator>`
to create datasets from project data.
- Add `GetDataStoreOperator <datarobot_provider.operators.connections.GetDataStoreOperator>` to work directly with existing DataRobot data connections.
- Make `CreateOrUpdateDataSourceOperator <datarobot_provider.operators.ai_catalog.CreateOrUpdateDataSourceOperator>` `dataset_name` parameter optional.
- Make `CreateOrUpdateDataSourceOperator <datarobot_provider.operators.ai_catalog.CreateOrUpdateDataSourceOperator>` parameters use templates.
- Add `hospital_readmissions_example.py` DAG.
- Add `feature_discovery_example.py` DAG.
- Add an optional *use_case_id* parameter into `CreateProjectOperator <datarobot_provider.operators.ai_catalog.datarobot.CreateProjectOperator>`
- Add `GetDataStoreOperator <datarobot_provider.operators.datarobot.GetProjectBlueprintsOperator>` to get blueprint ids for a project.

### Experimental changes

- Introduce `NotebookRunOperator <datarobot_provider._experimental.operators.notebook.NotebookRunOperator>`
and `NotebookRunCompleteSensor <datarobot_provider._experimental.sensors.notebook.NotebookRunCompleteSensor>`

## 0.0.12

### New features

Specified supported Python versions to >=3.9

## 0.0.11

### Bugfixes

Fixes typo which lead to a bug in UpdateBiasAndFairnessSettingsOperator.

### API changes

UpdateBiasAndFairnessSettingsOperator now accepts param fairness_metric_set instead of fairness_metrics_set.

### Deprecation summary

Param UpdateBiasAndFairnessSettingsOperator.fairness_metrics_set is deprecated, and going to be removed in the next minor release.<|MERGE_RESOLUTION|>--- conflicted
+++ resolved
@@ -1,12 +1,9 @@
 # Changelog
 
 ## Unreleased Changes
-<<<<<<< HEAD
 - Update the `model_training_xgboost.py` documentation.
-=======
 - Add the `CrossValidationMetricsOperator` to compute scoring for all partitions for a model.
 - Add the `ScoreBacktestsModelOperator` to score all backtests for a datetime partitioned model.
->>>>>>> 8b7f1f59
 
 
 ## 0.3.0
