# Changelog

## Unreleased Changes
<<<<<<< HEAD
- Add the `GetFeaturesUsedOperator` to get the features used to train the model.
=======
- Add the `CrossValidationMetricsOperator` to compute scoring for all partitions for a model.
- Add the `ScoreBacktestsModelOperator` to score all backtests for a datetime partitioned model.

>>>>>>> 8b7f1f59

## 0.3.0
- Rename example DAGs to product/GTM desired names
- Add `CancelJobOperator`
- Add segmentation task create operator, tests and docs
- Add get model parameters operator and tests
- Added Operator and DAG to run custom functions
- Add example creation feature discovery retraining and scoring
- Operator to return a list of ids and type for all trained models in project
- Add operator to change advanced tuning parameters on models
- Convert final sensor docstrings to correct format
- Add residuals operator, tests, and docs
- Update docstrings to Google Docstring format for datarobot operators
- Remove outdated Feature Discovery operators.
- Add DB example for data prep
- Add get roc curve operator
- Add lift chart, tests and docs
- Add replace the model operator
- Add OTV and Time Series start autopilot operator
- Adding predictions generation operators and sensor

## 0.2.0
- Add `hospital_readmissions_xgboost_example.py` example DAG.
- Add `hospital_readmissions_deployment_prediction_generation.py` example DAG.
- Update `TrainModelsOperator` to latest sdk.
- Add updated `TrainModelOperator` for training single models.
- Add `GetProjectBlueprintsOperator` for getting blueprint ids for a project.
- Add `DeployRegisteredModelOperator` for deploying registered models.
- Add `UpdateDriftTrackingOperator` for updating drift tracking settings on deployments.
- Update `ComputeFeatureImpactOperator` to latest sdk compatibility.
- Updated `ComputeFeatureEffectsOperator` to latest sdk compatibility.
- Add `ComputeShapPreviewOperator` to compute SHAP previews for a model.
- Add `ComputeShapImpactOperator` to compute SHAP impact for a model.

## 0.1.0

### New features
- Introduce `CreateRegisteredModelVersionOperator <datarobot_provider.operators.CreateRegisteredModelVersionOperator>`
to create registered models that are generic containers that group multiple versions of models which can be deployed
- Introduce `CreateWranglingRecipeOperator <datarobot_provider.operators.ai_catalog.CreateWranglingRecipeOperator>`
and `CreateDatasetFromRecipeOperator <datarobot_provider.operators.ai_catalog.CreateDatasetFromRecipeOperator>`
to create a wrangling recipe and publish it as a dataset into an existing use case.
- Introduce `CreateDatasetFromProjectOperator <datarobot_provider.operators.ai_catalog.CreateDatasetFromProjectOperator>`
to create datasets from project data.
- Add `GetDataStoreOperator <datarobot_provider.operators.connections.GetDataStoreOperator>` to work directly with existing DataRobot data connections.
- Make `CreateOrUpdateDataSourceOperator <datarobot_provider.operators.ai_catalog.CreateOrUpdateDataSourceOperator>` `dataset_name` parameter optional.
- Make `CreateOrUpdateDataSourceOperator <datarobot_provider.operators.ai_catalog.CreateOrUpdateDataSourceOperator>` parameters use templates.
- Add `hospital_readmissions_example.py` DAG.
- Add `feature_discovery_example.py` DAG.
- Add an optional *use_case_id* parameter into `CreateProjectOperator <datarobot_provider.operators.ai_catalog.datarobot.CreateProjectOperator>`
- Add `GetDataStoreOperator <datarobot_provider.operators.datarobot.GetProjectBlueprintsOperator>` to get blueprint ids for a project.

### Experimental changes

- Introduce `NotebookRunOperator <datarobot_provider._experimental.operators.notebook.NotebookRunOperator>`
and `NotebookRunCompleteSensor <datarobot_provider._experimental.sensors.notebook.NotebookRunCompleteSensor>`

## 0.0.12

### New features

Specified supported Python versions to >=3.9

## 0.0.11

### Bugfixes

Fixes typo which lead to a bug in UpdateBiasAndFairnessSettingsOperator.

### API changes

UpdateBiasAndFairnessSettingsOperator now accepts param fairness_metric_set instead of fairness_metrics_set.

### Deprecation summary

Param UpdateBiasAndFairnessSettingsOperator.fairness_metrics_set is deprecated, and going to be removed in the next minor release.<|MERGE_RESOLUTION|>--- conflicted
+++ resolved
@@ -1,13 +1,9 @@
 # Changelog
 
 ## Unreleased Changes
-<<<<<<< HEAD
-- Add the `GetFeaturesUsedOperator` to get the features used to train the model.
-=======
 - Add the `CrossValidationMetricsOperator` to compute scoring for all partitions for a model.
 - Add the `ScoreBacktestsModelOperator` to score all backtests for a datetime partitioned model.
-
->>>>>>> 8b7f1f59
+- Add the `GetFeaturesUsedOperator` to get the features used to train the model.
 
 ## 0.3.0
 - Rename example DAGs to product/GTM desired names
