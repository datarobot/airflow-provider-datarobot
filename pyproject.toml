[build-system]
requires = ["setuptools>=61.0"]
build-backend = "setuptools.build_meta"

[project]
name = "airflow-provider-datarobot"
<<<<<<< HEAD
version = "0.0.12"
=======
version = "0.0.11"
>>>>>>> ca1382e5
description = "DataRobot Airflow provider."
readme = "README.md"
requires-python = ">=3.9"
license = {text = "DataRobot Tool and Utility Agreement"}
authors = [
   {name = "DataRobot", email = "support@datarobot.com"}
]
classifiers = [
    "Programming Language :: Python :: 3",
    "Programming Language :: Python :: 3.9",
    "Programming Language :: Python :: 3.10",
    "Programming Language :: Python :: 3.11",
    "Programming Language :: Python :: 3.12",
    "License :: Other/Proprietary License",
]
dependencies = [
    "apache-airflow>=2.3.0",
    "datarobot>=3.3.1"
]

[project.optional-dependencies]
dev = [
    "pre-commit>=4.0.1",
    "ruff>=0.9.2",
    "mypy>=0.931",
    "pytest>=7.0.0",
    "pytest-mock>=3.7.0",
    "pytest-helpers-namespace>=2021.12.29",
    "Sphinx>=8.1.3",
    "sphinx_rtd_theme>=3.0",
    "numpydoc>=1.7.0,<1.8.0",
    "sphinx-autodoc-typehints>=2",
    "pyenchant==3.2.2",
    "sphinx-copybutton",
    "sphinx-markdown-builder",
    "myst-parser==4.0.0",
]

[project.entry-points."apache_airflow_provider"]
provider_info = "datarobot_provider.__init__:get_provider_info"

[tool.ruff]
# General settings
line-length = 100
target-version = "py312"

# Extend default excludes (based on Flake8 configuration)
exclude = [
    ".git",
    ".venv",
    "__pycache__",
]

[tool.ruff.lint]
# Rules to select (corresponds to Flake8's select)
select = [
    "C",
    "E",
    "F",
    "W",
    "B",
    "I",
]

# Rules to ignore (corresponds to Flake8's ignore)
ignore = [
    "E501",  # Line length handled by `line-length` setting
    "C408",  # Unnecessary `dict()` call (rewrite as a literal)
    "B018",  # Found useless expression. Either assign it to a variable or remove it.
    "C901",  # Method is too complex
]

[tool.ruff.lint.isort]
force-single-line = true

[tool.ruff.format]
quote-style = "double"

[tool.mypy]
python_version = 3.9
ignore_missing_imports = true
follow_imports_for_stubs = true
warn_redundant_casts = true
warn_unused_ignores = true
show_error_codes = true
pretty = true<|MERGE_RESOLUTION|>--- conflicted
+++ resolved
@@ -4,11 +4,7 @@
 
 [project]
 name = "airflow-provider-datarobot"
-<<<<<<< HEAD
 version = "0.0.12"
-=======
-version = "0.0.11"
->>>>>>> ca1382e5
 description = "DataRobot Airflow provider."
 readme = "README.md"
 requires-python = ">=3.9"
