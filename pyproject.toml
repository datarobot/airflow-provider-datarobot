--- conflicted
+++ resolved
@@ -70,11 +70,8 @@
     "W",
     "B",
     "I",
-<<<<<<< HEAD
-    "C90"
-=======
     "AIR",
->>>>>>> 8e0dc7ae
+    "C90",
 ]
 
 # Rules to ignore (corresponds to Flake8's ignore)
