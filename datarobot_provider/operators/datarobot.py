--- conflicted
+++ resolved
@@ -74,19 +74,12 @@
     """
 
     # Specify the arguments that are allowed to parse with jinja templating
-<<<<<<< HEAD
-    template_fields: Sequence[str] = ["dataset_id", "dataset_version_id", "credential_id"]
-=======
     template_fields: Sequence[str] = [
         "dataset_id",
         "dataset_version_id",
         "credential_id",
         "use_case_id",
     ]
-    template_fields_renderers: dict[str, str] = {}
-    template_ext: Sequence[str] = ()
-    ui_color = "#f4a460"
->>>>>>> 50146e59
 
     def __init__(
         self,
@@ -94,11 +87,7 @@
         dataset_id: Optional[str] = None,
         dataset_version_id: Optional[str] = None,
         credential_id: Optional[str] = None,
-<<<<<<< HEAD
-=======
         use_case_id: Optional[str] = "{{ params.use_case_id|default('') }}",
-        datarobot_conn_id: str = "datarobot_default",
->>>>>>> 50146e59
         recipe_id: Optional[str] = None,
         **kwargs: Any,
     ) -> None:
@@ -107,26 +96,8 @@
         self.dataset_version_id = dataset_version_id
         self.credential_id = credential_id
         self.recipe_id = recipe_id
-<<<<<<< HEAD
 
     def execute(self, context: Context) -> Optional[str]:
-=======
-        self.use_case_id = use_case_id
-        if kwargs.get("xcom_push") is not None:
-            raise AirflowException(
-                "'xcom_push' was deprecated, use 'BaseOperator.do_xcom_push' instead"
-            )
-
-    def execute(self, context: Context) -> Optional[str]:
-        # Initialize DataRobot client
-        DataRobotHook(datarobot_conn_id=self.datarobot_conn_id).run()
-
-        use_case = None
-
-        if self.use_case_id:
-            use_case = dr.models.UseCase.get(self.use_case_id)
-
->>>>>>> 50146e59
         # Create DataRobot project
         self.log.info("Creating DataRobot project")
 
