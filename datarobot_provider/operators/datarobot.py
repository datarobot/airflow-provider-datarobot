# Copyright 2022 DataRobot, Inc. and its affiliates.
#
# All rights reserved.
#
# This is proprietary source code of DataRobot, Inc. and its affiliates.
#
# Released under the terms of DataRobot Tool and Utility Agreement.
from collections.abc import Sequence
from typing import Any
from typing import Optional

import datarobot as dr
from airflow.exceptions import AirflowFailException
from airflow.utils.context import Context
from strenum import StrEnum

from datarobot_provider.operators.base_datarobot_operator import XCOM_DEFAULT_USE_CASE_ID
from datarobot_provider.operators.base_datarobot_operator import BaseDatarobotOperator
from datarobot_provider.operators.base_datarobot_operator import BaseUseCaseEntityOperator

DATAROBOT_MAX_WAIT = 3600
DATAROBOT_AUTOPILOT_TIMEOUT = 86400
DATETIME_FORMAT = "%Y-%m-%d %H:%M:%s"


class GetOrCreateUseCaseOperator(BaseDatarobotOperator):
    """
    Creates a DataRobot Use Case.

    Parameters
    ----------
    datarobot_conn_id: str
        Connection ID, defaults to `datarobot_default`
    name: str
        Use Case name
    description: Optional[str]
        Use Case description
    reuse_policy: CreateUseCaseOperator.ReusePolicy
        Should the operator reuse an existing Use Case with the same *name*?

        EXACT: Reuse the Use Case if it has exactly the same *name* and *description*.
        SEARCH_BY_NAME_UPDATE_DESCRIPTION: Reuse the Use Case if it has exactly the same *name*. Update *description* if it's different.
        SEARCH_BY_NAME_PRESERVE_DESCRIPTION: Reuse the Use Case if it has exactly the same *name*. Don't modify *description*.
        NO_REUSE: Always create a new Use Case.

        default: EXACT

    set_default: bool
        Set this Use Case as a default one for all subsequent tasks in the DAG.

    Returns
    -------
    str: DataRobot UseCase ID
    """

    class ReusePolicy(StrEnum):
        EXACT = "EXACT"
        SEARCH_BY_NAME_UPDATE_DESCRIPTION = "SEARCH_BY_NAME_UPDATE_DESCRIPTION"
        SEARCH_BY_NAME_PRESERVE_DESCRIPTION = "SEARCH_BY_NAME_PRESERVE_DESCRIPTION"
        NO_REUSE = "NO_REUSE"

    # Specify the arguments that are allowed to parse with jinja templating
    template_fields: Sequence[str] = ["name", "description"]

    def __init__(
        self,
        *,
        name: str = "{{ params.use_case_name | default('Airflow') }}",
        description: Optional[str] = "{{ params.use_case_description | default('') }}",
        reuse_policy: ReusePolicy = ReusePolicy.EXACT,
        set_default: bool = False,
        **kwargs: Any,
    ) -> None:
        super().__init__(**kwargs)
        self.name = name
        self.description = description
        self.reuse_policy = reuse_policy
        self.set_default = set_default

    def execute(self, context: Context) -> Optional[str]:
        use_case = None

        if self.reuse_policy != self.ReusePolicy.NO_REUSE:
            use_case = self._search_for_existing_use_case()

            if (
                use_case is not None
                and self.reuse_policy == self.ReusePolicy.SEARCH_BY_NAME_UPDATE_DESCRIPTION
                and use_case.description != self.description
            ):
                self.log.info(
                    'Update Use Case description from "%s" to "%s"',
                    use_case.description,
                    self.description,
                )
                use_case.update(self.name, self.description)

        if use_case is None:
            self.log.info("Creating DataRobot Use Case")
            use_case = dr.UseCase.create(name=self.name, description=self.description)
            self.log.info(f"Use case created: use_case_id={use_case.id}")

        if self.set_default:
            self.log.info(
                'Set "%(name)s" (id=%(use_case_id)s) as a default Use Case.',
                {"name": use_case.name, "use_case_id": use_case.id},
            )
            self.xcom_push(context, XCOM_DEFAULT_USE_CASE_ID, use_case.id)

        return use_case.id

    def _search_for_existing_use_case(self) -> Optional[dr.UseCase]:
        candidates = []

        for use_case in dr.UseCase.list(search_params={"search": self.name}):
            if use_case.name == self.name:
                if (
                    self.reuse_policy == self.ReusePolicy.EXACT
                    and self.description
                    and use_case.description != self.description
                ):
                    continue

                self.log.info("Use an existing Use Case id=%s", use_case.id)

                candidates.append(use_case)

        if len(candidates) == 0:
            return None

        if (
            len(candidates) > 1
            and self.description
            and any(x.description == self.description for x in candidates)
        ):
            candidates = [x for x in candidates if x.description == self.description]

        return max(candidates, key=lambda x: x.created_at)


class CreateProjectOperator(BaseUseCaseEntityOperator):
    """
    Creates DataRobot project.
    :param dataset_id: DataRobot AI Catalog dataset ID
    :type dataset_id: str, optional
    :param dataset_version_id: DataRobot AI Catalog dataset version ID
    :type dataset_version_id: str, optional
    :param datarobot_conn_id: Connection ID, defaults to `datarobot_default`
    :type datarobot_conn_id: str, optional
    :param recipe_id: DataRobot Recipe ID
    :type recipe_id: str, optional
    :return: DataRobot project ID
    :rtype: str
    """

    # Specify the arguments that are allowed to parse with jinja templating
    template_fields: Sequence[str] = [
        "dataset_id",
        "dataset_version_id",
        "credential_id",
        "use_case_id",
    ]

    def __init__(
        self,
        *,
        dataset_id: Optional[str] = None,
        dataset_version_id: Optional[str] = None,
        credential_id: Optional[str] = None,
        recipe_id: Optional[str] = None,
        **kwargs: Any,
    ) -> None:
        super().__init__(**kwargs)
        self.dataset_id = dataset_id
        self.dataset_version_id = dataset_version_id
        self.credential_id = credential_id
        self.recipe_id = recipe_id

    def execute(self, context: Context) -> Optional[str]:
        use_case = self.get_use_case(context)

        # Create DataRobot project
        self.log.info("Creating DataRobot project")

        if self.dataset_id is None and "training_data" in context["params"]:
            # training_data may be a pre-signed URL to a file on S3 or a path to a local file
            project: dr.Project = dr.Project.create(
                context["params"]["training_data"],
                context["params"]["project_name"],
                use_case=use_case,
            )
            self.log.info(f"Project created: project_id={project.id} from local file")
            project.unsupervised_mode = context["params"].get("unsupervised_mode")
            project.use_feature_discovery = context["params"].get("use_feature_discovery")
            project.unlock_holdout()
            return project.id
        elif self.dataset_id is not None or "training_dataset_id" in context["params"]:
            # training_dataset_id may be provided via params
            # or dataset_id should be returned from previous operator
            training_dataset_id = (
                self.dataset_id
                if self.dataset_id is not None
                else context["params"]["training_dataset_id"]
            )

            project = dr.Project.create_from_dataset(
                dataset_id=training_dataset_id,
                dataset_version_id=self.dataset_version_id,
                credential_id=self.credential_id,
                project_name=context["params"]["project_name"],
                use_case=use_case,
            )
            # Some weird problem with mypy: it passes here locally, but fails in CI
            self.log.info(
                f"Project created: project_id={project.id} from dataset: dataset_id={training_dataset_id}"  # type: ignore[attr-defined, unused-ignore]
            )
            return project.id  # type: ignore[attr-defined, unused-ignore]

        elif self.recipe_id is not None:
            project = dr.Project.create_from_recipe(
                recipe_id=self.recipe_id,
                project_name=context["params"]["project_name"],
                use_case=use_case,
            )
            self.log.info(
                f"Project created: project_id={project.id} from recipe: recipe_id={self.recipe_id}"  # type: ignore[attr-defined, unused-ignore]
            )
            return project.id  # type: ignore[attr-defined, unused-ignore]

        else:
            raise AirflowFailException(
                "For Project creation one of training_data, training_dataset_id or "
                "recipe_id must be provided"
            )


class TrainModelsOperator(BaseDatarobotOperator):
    """
    Triggers DataRobot Autopilot to train models.

    :param project_id: DataRobot project ID
    :type project_id: str
    :param datarobot_conn_id: Connection ID, defaults to `datarobot_default`
    :type datarobot_conn_id: str, optional
    """

    # Specify the arguments that are allowed to parse with jinja templating
    template_fields: Sequence[str] = ["project_id"]

    def __init__(
        self,
        *,
        project_id: str,
        **kwargs: Any,
    ) -> None:
        super().__init__(**kwargs)
        self.project_id = project_id

    def execute(self, context: Context) -> None:
        # Train models
        project = dr.Project.get(self.project_id)
        if project.target:
            self.log.info(f"Models are already trained for project_id={project.id}")
        else:
            self.log.info(
                f"Starting DataRobot Autopilot for project_id={project.id} "
                f"with settings={context['params']['autopilot_settings']}"
            )
<<<<<<< HEAD
            project.set_target(**context["params"]["autopilot_settings"])


class DeployModelMixin:
    def deploy_model(
        self, model_id: str, label: str, description: Optional[str] = None
    ) -> dr.Deployment:
        """Deploys the provided model to production."""
        self.log.info(f"Deploying model_id={model_id} with label={label}")  # type: ignore[attr-defined]
        prediction_server = dr.PredictionServer.list()[0]
        deployment = dr.Deployment.create_from_learning_model(
            model_id, label, description, prediction_server.id
        )
        self.log.info(f"Model deployed: deployment_id={deployment.id}")  # type: ignore[attr-defined]
        self.log.info("Enabling tracking for target drift and feature drift")  # type: ignore[attr-defined]
        deployment.update_drift_tracking_settings(
            target_drift_enabled=True, feature_drift_enabled=True, max_wait=DATAROBOT_MAX_WAIT
        )
        return deployment


class DeployModelOperator(BaseDatarobotOperator, DeployModelMixin):
    """
    Deploys the specified model to production.

    :param model_id: ID of the DataRobot model to deploy
    :type model_id: str
    :param datarobot_conn_id: Connection ID, defaults to `datarobot_default`
    :type datarobot_conn_id: str, optional
    :return: DataRobot deployment ID
    :rtype: str
    """

    # Specify the arguments that are allowed to parse with jinja templating
    template_fields: Sequence[str] = ["model_id"]

    def __init__(
        self,
        *,
        model_id: str,
        **kwargs: Any,
    ) -> None:
        super().__init__(**kwargs)
        self.model_id = model_id

    def execute(self, context: Context) -> str:
        # Deploy the model
        deployment = self.deploy_model(
            self.model_id,
            context["params"]["deployment_label"],
            context["params"].get("deployment_description"),
        )
        return deployment.id


class DeployRecommendedModelOperator(BaseDatarobotOperator, DeployModelMixin):
    """
    Deploys a recommended model to production.

    :param project_id: DataRobot project ID
    :type project_id: str
    :param datarobot_conn_id: Connection ID, defaults to `datarobot_default`
    :type datarobot_conn_id: str, optional
    :return: DataRobot deployment ID
    :rtype: str
    """

    # Specify the arguments that are allowed to parse with jinja templating
    template_fields: Sequence[str] = ["project_id"]

    def __init__(
        self,
        *,
        project_id: str,
        **kwargs: Any,
    ) -> None:
        super().__init__(**kwargs)
        self.project_id = project_id

    def deploy_recommended_model(
        self, project_id: str, label: str, description: Optional[str] = None
    ) -> dr.Deployment:
        """Deploys the recommended model to production."""
        self.log.info(f"Retrieving recommended model for project_id={project_id}")
        project: dr.Project = dr.Project.get(project_id)
        model = project.recommended_model()
        if model is None:
            raise AirflowFailException(f"No recommended model found for project_id={project_id}")
        return self.deploy_model(model.id, label, description)

    def execute(self, context: Context) -> str:
        # Deploy the recommended model
        deployment = self.deploy_recommended_model(
            self.project_id,
            context["params"]["deployment_label"],
            context["params"].get("deployment_description"),
        )
        return deployment.id


class ScorePredictionsOperator(BaseDatarobotOperator):
    """
    Creates a batch prediction job in DataRobot, scores the data and saves prediction to the output.
    :param deployment_id: DataRobot deployment ID
    :type deployment_id: str
    :param intake_datastore_id: DataRobot DataStore ID for jdbc source connection
    :type intake_datastore_id: str
    :param intake_credential_id: DataRobot Credentials ID for source connection
    :type intake_credential_id: str
    :param output_datastore_id: DataRobot DataStore ID for jdbc destination connection
    :type output_datastore_id: str
    :param output_credential_id: DataRobot Credentials ID for destination connection
    :type output_credential_id: str
    :param datarobot_conn_id: Connection ID, defaults to `datarobot_default`
    :type datarobot_conn_id: str, optional
    :return: Batch predictions job ID
    :rtype: str
    """

    # Specify the arguments that are allowed to parse with jinja templating
    template_fields: Sequence[str] = [
        "deployment_id",
        "intake_datastore_id",
        "intake_credential_id",
        "output_datastore_id",
        "output_credential_id",
        "score_settings",
    ]

    def __init__(
        self,
        *,
        deployment_id: Optional[str] = None,
        intake_datastore_id: Optional[str] = None,
        intake_credential_id: Optional[str] = None,
        output_datastore_id: Optional[str] = None,
        output_credential_id: Optional[str] = None,
        score_settings: Optional[dict] = None,
        **kwargs: Any,
    ) -> None:
        super().__init__(**kwargs)
        self.deployment_id = deployment_id
        self.intake_datastore_id = intake_datastore_id
        self.intake_credential_id = intake_credential_id
        self.output_datastore_id = output_datastore_id
        self.output_credential_id = output_credential_id
        self.score_settings = score_settings

    def execute(self, context: Context) -> str:
        if self.score_settings is None:
            self.score_settings = context["params"]["score_settings"]

        # in case of deployment_id was not set from operator argument:
        if self.deployment_id is None:
            self.deployment_id = self.score_settings["deployment_id"]

        if self.intake_credential_id is not None:
            self.score_settings["intake_settings"]["credential_id"] = self.intake_credential_id
        if self.output_credential_id is not None:
            self.score_settings["output_settings"]["credential_id"] = self.output_credential_id

        intake_settings = self.score_settings.get("intake_settings", dict())
        output_settings = self.score_settings.get("output_settings", dict())

        intake_type = intake_settings.get("type")
        output_type = output_settings.get("type")

        # in case of JDBC intake from operator argument:
        if intake_type == "jdbc" and self.intake_datastore_id is not None:
            self.score_settings["intake_settings"]["data_store_id"] = self.intake_datastore_id

        # in case of JDBC output from operator argument:
        if output_type == "jdbc" and self.output_datastore_id is not None:
            self.score_settings["output_settings"]["data_store_id"] = self.output_datastore_id

        # Score data
        self.log.info(
            f"Scoring predictions against deployment_id={self.deployment_id} "
            f"with settings: {self.score_settings}"
        )

        # BatchPredictionJob.score() method in the Python SDK expects a DataRobot dataset instance
        if intake_type == "dataset":
            dataset_id = intake_settings.get("dataset_id")
            if not dataset_id:
                raise ValueError(
                    "Invalid or missing `dataset_id` value for the `dataset` intake type."
                )
            dataset = dr.Dataset.get(dataset_id)
            intake_settings["dataset"] = dataset

            # We no longer need the ID
            del intake_settings["dataset_id"]

        job = dr.BatchPredictionJob.score(self.deployment_id, **self.score_settings)
        self.log.info(f"Batch Prediction submitted, job.id={job.id}")
        return job.id


class GetTargetDriftOperator(BaseDatarobotOperator):
    """
    Gets target drift measurements from a deployment.

    :param deployment_id: DataRobot deployment ID
    :type deployment_id: str
    :param datarobot_conn_id: Connection ID, defaults to `datarobot_default`
    :type datarobot_conn_id: str, optional
    :return: Drift stats for a Deployment's target
    :rtype: dict
    """

    # Specify the arguments that are allowed to parse with jinja templating
    template_fields: Sequence[str] = ["deployment_id"]

    def __init__(
        self,
        *,
        deployment_id: str,
        **kwargs: Any,
    ) -> None:
        super().__init__(**kwargs)
        self.deployment_id = deployment_id

    def execute(self, context: Context) -> dict[str, Any]:
        self.log.info(f"Getting target drift for deployment_id={self.deployment_id}")
        deployment = dr.Deployment.get(self.deployment_id)
        target_drift_params = context["params"].get("target_drift", {})
        drift = deployment.get_target_drift(**target_drift_params)
        return _serialize_drift(drift)


class GetFeatureDriftOperator(BaseDatarobotOperator):
    """
    Gets feature drift measurements from a deployment.

    :param deployment_id: DataRobot deployment ID
    :type deployment_id: str
    :param datarobot_conn_id: Connection ID, defaults to `datarobot_default`
    :type datarobot_conn_id: str, optional
    :return: Drift stats for a Deployment's features
    :rtype: list[dict]
    """

    # Specify the arguments that are allowed to parse with jinja templating
    template_fields: Sequence[str] = ["deployment_id"]

    def __init__(
        self,
        *,
        deployment_id: str,
        **kwargs: Any,
    ) -> None:
        super().__init__(**kwargs)
        self.deployment_id = deployment_id

    def execute(self, context: Context) -> list[dict]:
        self.log.info(f"Getting feature drift for deployment_id={self.deployment_id}")
        deployment = dr.Deployment.get(self.deployment_id)
        feature_drift_params = context["params"].get("feature_drift", {})
        drift = deployment.get_feature_drift(**feature_drift_params)
        return [_serialize_drift(feature) for feature in drift]


class SelectBestModelOperator(BaseDatarobotOperator):
    """
    Selects the best model from a DataRobot project based on a specified evaluation metric.

    If the evaluation metric is not provided, the operator uses the project's primary metric.

    :param project_id: DataRobot project ID.
    :type project_id: str
    :param metric: The evaluation metric used to rank models.
    :type metric: str, optional
    :type datarobot_conn_id: str, optional
    :return: The best model's ID as a string.
    :rtype: str
    """

    template_fields = ["project_id"]

    def __init__(self, *, project_id: str, metric: Optional[str] = None, **kwargs):
        super().__init__(**kwargs)
        self.project_id = project_id
        self.metric = metric

    def validate(self) -> None:
        if not self.project_id:
            raise AirflowFailException("The `project_id` parameter is required.")

    def execute(self, context: Context) -> str:
        self.log.info(f"Fetching models for project {self.project_id}")
        project = dr.Project.get(self.project_id)

        if not self.metric:
            self.metric = project.metric
        models = project.get_models()
        best_model = sorted(
            models,
            key=lambda model: model.metrics.get(self.metric, {}).get("validation", float("-inf")),
            reverse=True,
        )[0]
        best_model_id = str(best_model.id)
        return best_model_id


def _serialize_drift(drift_obj, date_format=DATETIME_FORMAT):
    drift_dict = drift_obj.__dict__.copy()
    drift_dict["period"] = {
        "start": drift_obj.period["start"].strftime(date_format),
        "end": drift_obj.period["end"].strftime(date_format),
    }
    return drift_dict
=======
            project.set_target(**context["params"]["autopilot_settings"])
>>>>>>> 9ae2776b
<|MERGE_RESOLUTION|>--- conflicted
+++ resolved
@@ -266,268 +266,7 @@
                 f"Starting DataRobot Autopilot for project_id={project.id} "
                 f"with settings={context['params']['autopilot_settings']}"
             )
-<<<<<<< HEAD
             project.set_target(**context["params"]["autopilot_settings"])
-
-
-class DeployModelMixin:
-    def deploy_model(
-        self, model_id: str, label: str, description: Optional[str] = None
-    ) -> dr.Deployment:
-        """Deploys the provided model to production."""
-        self.log.info(f"Deploying model_id={model_id} with label={label}")  # type: ignore[attr-defined]
-        prediction_server = dr.PredictionServer.list()[0]
-        deployment = dr.Deployment.create_from_learning_model(
-            model_id, label, description, prediction_server.id
-        )
-        self.log.info(f"Model deployed: deployment_id={deployment.id}")  # type: ignore[attr-defined]
-        self.log.info("Enabling tracking for target drift and feature drift")  # type: ignore[attr-defined]
-        deployment.update_drift_tracking_settings(
-            target_drift_enabled=True, feature_drift_enabled=True, max_wait=DATAROBOT_MAX_WAIT
-        )
-        return deployment
-
-
-class DeployModelOperator(BaseDatarobotOperator, DeployModelMixin):
-    """
-    Deploys the specified model to production.
-
-    :param model_id: ID of the DataRobot model to deploy
-    :type model_id: str
-    :param datarobot_conn_id: Connection ID, defaults to `datarobot_default`
-    :type datarobot_conn_id: str, optional
-    :return: DataRobot deployment ID
-    :rtype: str
-    """
-
-    # Specify the arguments that are allowed to parse with jinja templating
-    template_fields: Sequence[str] = ["model_id"]
-
-    def __init__(
-        self,
-        *,
-        model_id: str,
-        **kwargs: Any,
-    ) -> None:
-        super().__init__(**kwargs)
-        self.model_id = model_id
-
-    def execute(self, context: Context) -> str:
-        # Deploy the model
-        deployment = self.deploy_model(
-            self.model_id,
-            context["params"]["deployment_label"],
-            context["params"].get("deployment_description"),
-        )
-        return deployment.id
-
-
-class DeployRecommendedModelOperator(BaseDatarobotOperator, DeployModelMixin):
-    """
-    Deploys a recommended model to production.
-
-    :param project_id: DataRobot project ID
-    :type project_id: str
-    :param datarobot_conn_id: Connection ID, defaults to `datarobot_default`
-    :type datarobot_conn_id: str, optional
-    :return: DataRobot deployment ID
-    :rtype: str
-    """
-
-    # Specify the arguments that are allowed to parse with jinja templating
-    template_fields: Sequence[str] = ["project_id"]
-
-    def __init__(
-        self,
-        *,
-        project_id: str,
-        **kwargs: Any,
-    ) -> None:
-        super().__init__(**kwargs)
-        self.project_id = project_id
-
-    def deploy_recommended_model(
-        self, project_id: str, label: str, description: Optional[str] = None
-    ) -> dr.Deployment:
-        """Deploys the recommended model to production."""
-        self.log.info(f"Retrieving recommended model for project_id={project_id}")
-        project: dr.Project = dr.Project.get(project_id)
-        model = project.recommended_model()
-        if model is None:
-            raise AirflowFailException(f"No recommended model found for project_id={project_id}")
-        return self.deploy_model(model.id, label, description)
-
-    def execute(self, context: Context) -> str:
-        # Deploy the recommended model
-        deployment = self.deploy_recommended_model(
-            self.project_id,
-            context["params"]["deployment_label"],
-            context["params"].get("deployment_description"),
-        )
-        return deployment.id
-
-
-class ScorePredictionsOperator(BaseDatarobotOperator):
-    """
-    Creates a batch prediction job in DataRobot, scores the data and saves prediction to the output.
-    :param deployment_id: DataRobot deployment ID
-    :type deployment_id: str
-    :param intake_datastore_id: DataRobot DataStore ID for jdbc source connection
-    :type intake_datastore_id: str
-    :param intake_credential_id: DataRobot Credentials ID for source connection
-    :type intake_credential_id: str
-    :param output_datastore_id: DataRobot DataStore ID for jdbc destination connection
-    :type output_datastore_id: str
-    :param output_credential_id: DataRobot Credentials ID for destination connection
-    :type output_credential_id: str
-    :param datarobot_conn_id: Connection ID, defaults to `datarobot_default`
-    :type datarobot_conn_id: str, optional
-    :return: Batch predictions job ID
-    :rtype: str
-    """
-
-    # Specify the arguments that are allowed to parse with jinja templating
-    template_fields: Sequence[str] = [
-        "deployment_id",
-        "intake_datastore_id",
-        "intake_credential_id",
-        "output_datastore_id",
-        "output_credential_id",
-        "score_settings",
-    ]
-
-    def __init__(
-        self,
-        *,
-        deployment_id: Optional[str] = None,
-        intake_datastore_id: Optional[str] = None,
-        intake_credential_id: Optional[str] = None,
-        output_datastore_id: Optional[str] = None,
-        output_credential_id: Optional[str] = None,
-        score_settings: Optional[dict] = None,
-        **kwargs: Any,
-    ) -> None:
-        super().__init__(**kwargs)
-        self.deployment_id = deployment_id
-        self.intake_datastore_id = intake_datastore_id
-        self.intake_credential_id = intake_credential_id
-        self.output_datastore_id = output_datastore_id
-        self.output_credential_id = output_credential_id
-        self.score_settings = score_settings
-
-    def execute(self, context: Context) -> str:
-        if self.score_settings is None:
-            self.score_settings = context["params"]["score_settings"]
-
-        # in case of deployment_id was not set from operator argument:
-        if self.deployment_id is None:
-            self.deployment_id = self.score_settings["deployment_id"]
-
-        if self.intake_credential_id is not None:
-            self.score_settings["intake_settings"]["credential_id"] = self.intake_credential_id
-        if self.output_credential_id is not None:
-            self.score_settings["output_settings"]["credential_id"] = self.output_credential_id
-
-        intake_settings = self.score_settings.get("intake_settings", dict())
-        output_settings = self.score_settings.get("output_settings", dict())
-
-        intake_type = intake_settings.get("type")
-        output_type = output_settings.get("type")
-
-        # in case of JDBC intake from operator argument:
-        if intake_type == "jdbc" and self.intake_datastore_id is not None:
-            self.score_settings["intake_settings"]["data_store_id"] = self.intake_datastore_id
-
-        # in case of JDBC output from operator argument:
-        if output_type == "jdbc" and self.output_datastore_id is not None:
-            self.score_settings["output_settings"]["data_store_id"] = self.output_datastore_id
-
-        # Score data
-        self.log.info(
-            f"Scoring predictions against deployment_id={self.deployment_id} "
-            f"with settings: {self.score_settings}"
-        )
-
-        # BatchPredictionJob.score() method in the Python SDK expects a DataRobot dataset instance
-        if intake_type == "dataset":
-            dataset_id = intake_settings.get("dataset_id")
-            if not dataset_id:
-                raise ValueError(
-                    "Invalid or missing `dataset_id` value for the `dataset` intake type."
-                )
-            dataset = dr.Dataset.get(dataset_id)
-            intake_settings["dataset"] = dataset
-
-            # We no longer need the ID
-            del intake_settings["dataset_id"]
-
-        job = dr.BatchPredictionJob.score(self.deployment_id, **self.score_settings)
-        self.log.info(f"Batch Prediction submitted, job.id={job.id}")
-        return job.id
-
-
-class GetTargetDriftOperator(BaseDatarobotOperator):
-    """
-    Gets target drift measurements from a deployment.
-
-    :param deployment_id: DataRobot deployment ID
-    :type deployment_id: str
-    :param datarobot_conn_id: Connection ID, defaults to `datarobot_default`
-    :type datarobot_conn_id: str, optional
-    :return: Drift stats for a Deployment's target
-    :rtype: dict
-    """
-
-    # Specify the arguments that are allowed to parse with jinja templating
-    template_fields: Sequence[str] = ["deployment_id"]
-
-    def __init__(
-        self,
-        *,
-        deployment_id: str,
-        **kwargs: Any,
-    ) -> None:
-        super().__init__(**kwargs)
-        self.deployment_id = deployment_id
-
-    def execute(self, context: Context) -> dict[str, Any]:
-        self.log.info(f"Getting target drift for deployment_id={self.deployment_id}")
-        deployment = dr.Deployment.get(self.deployment_id)
-        target_drift_params = context["params"].get("target_drift", {})
-        drift = deployment.get_target_drift(**target_drift_params)
-        return _serialize_drift(drift)
-
-
-class GetFeatureDriftOperator(BaseDatarobotOperator):
-    """
-    Gets feature drift measurements from a deployment.
-
-    :param deployment_id: DataRobot deployment ID
-    :type deployment_id: str
-    :param datarobot_conn_id: Connection ID, defaults to `datarobot_default`
-    :type datarobot_conn_id: str, optional
-    :return: Drift stats for a Deployment's features
-    :rtype: list[dict]
-    """
-
-    # Specify the arguments that are allowed to parse with jinja templating
-    template_fields: Sequence[str] = ["deployment_id"]
-
-    def __init__(
-        self,
-        *,
-        deployment_id: str,
-        **kwargs: Any,
-    ) -> None:
-        super().__init__(**kwargs)
-        self.deployment_id = deployment_id
-
-    def execute(self, context: Context) -> list[dict]:
-        self.log.info(f"Getting feature drift for deployment_id={self.deployment_id}")
-        deployment = dr.Deployment.get(self.deployment_id)
-        feature_drift_params = context["params"].get("feature_drift", {})
-        drift = deployment.get_feature_drift(**feature_drift_params)
-        return [_serialize_drift(feature) for feature in drift]
 
 
 class SelectBestModelOperator(BaseDatarobotOperator):
@@ -569,16 +308,4 @@
             reverse=True,
         )[0]
         best_model_id = str(best_model.id)
-        return best_model_id
-
-
-def _serialize_drift(drift_obj, date_format=DATETIME_FORMAT):
-    drift_dict = drift_obj.__dict__.copy()
-    drift_dict["period"] = {
-        "start": drift_obj.period["start"].strftime(date_format),
-        "end": drift_obj.period["end"].strftime(date_format),
-    }
-    return drift_dict
-=======
-            project.set_target(**context["params"]["autopilot_settings"])
->>>>>>> 9ae2776b
+        return best_model_id