# Copyright 2022 DataRobot, Inc. and its affiliates.
#
# All rights reserved.
#
# This is proprietary source code of DataRobot, Inc. and its affiliates.
#
# Released under the terms of DataRobot Tool and Utility Agreement.
from collections.abc import Sequence
from typing import Any
from typing import Optional

import datarobot as dr
from airflow.exceptions import AirflowException
from airflow.exceptions import AirflowFailException
from airflow.models import BaseOperator
from airflow.utils.context import Context

from datarobot_provider.hooks.datarobot import DataRobotHook

DATAROBOT_MAX_WAIT = 3600
DATAROBOT_AUTOPILOT_TIMEOUT = 86400
DATETIME_FORMAT = "%Y-%m-%d %H:%M:%s"


class CreateUseCaseOperator(BaseOperator):
    """
    Creates a DataRobot Use Case.

    Parameters
    ----------
    datarobot_conn_id: str
        Connection ID, defaults to `datarobot_default`

    Returns
    -------
    str: DataRobot UseCase ID
    """

    # Specify the arguments that are allowed to parse with jinja templating
    template_fields: Sequence[str] = ["credential_id"]
    template_fields_renderers: dict[str, str] = {}
    template_ext: Sequence[str] = ()
    ui_color = "#f4a460"

    def __init__(
        self,
        *,
        credential_id: Optional[str] = None,
        datarobot_conn_id: str = "datarobot_default",
        **kwargs: Any,
    ) -> None:
        super().__init__(**kwargs)
        self.datarobot_conn_id = datarobot_conn_id
        self.credential_id = credential_id
        if kwargs.get("xcom_push") is not None:
            raise AirflowException(
                "'xcom_push' was deprecated, use 'BaseOperator.do_xcom_push' instead"
            )

    def execute(self, context: Context) -> Optional[str]:
        # Initialize DataRobot client
        DataRobotHook(datarobot_conn_id=self.datarobot_conn_id).run()

        # Create DataRobot project
        self.log.info("Creating DataRobot Use Case")
        use_case: dr.UseCase = dr.UseCase.create(
            name=context["params"].get("use_case_name"),
            description=context["params"].get("use_case_description"),
        )
        self.log.info(f"Use case created: use_case_id={use_case.id} from local file")
        return use_case.id


class CreateProjectOperator(BaseOperator):
    """
    Creates DataRobot project.
    :param dataset_id: DataRobot AI Catalog dataset ID
    :type dataset_id: str, optional
    :param dataset_version_id: DataRobot AI Catalog dataset version ID
    :type dataset_version_id: str, optional
    :param datarobot_conn_id: Connection ID, defaults to `datarobot_default`
    :type datarobot_conn_id: str, optional
    :param recipe_id: DataRobot Recipe ID
    :type recipe_id: str, optional
    :return: DataRobot project ID
    :rtype: str
    """

    # Specify the arguments that are allowed to parse with jinja templating
    template_fields: Sequence[str] = [
        "dataset_id",
        "dataset_version_id",
        "credential_id",
        "use_case_id",
    ]
    template_fields_renderers: dict[str, str] = {}
    template_ext: Sequence[str] = ()
    ui_color = "#f4a460"

    def __init__(
        self,
        *,
        dataset_id: Optional[str] = None,
        dataset_version_id: Optional[str] = None,
        credential_id: Optional[str] = None,
        use_case_id: Optional[str] = "{{ params.use_case_id|default('') }}",
        datarobot_conn_id: str = "datarobot_default",
        recipe_id: Optional[str] = None,
        **kwargs: Any,
    ) -> None:
        super().__init__(**kwargs)
        self.dataset_id = dataset_id
        self.dataset_version_id = dataset_version_id
        self.datarobot_conn_id = datarobot_conn_id
        self.credential_id = credential_id
<<<<<<< HEAD
        self.use_case_id = use_case_id
=======
        self.recipe_id = recipe_id
>>>>>>> e127acff
        if kwargs.get("xcom_push") is not None:
            raise AirflowException(
                "'xcom_push' was deprecated, use 'BaseOperator.do_xcom_push' instead"
            )

    def execute(self, context: Context) -> Optional[str]:
        # Initialize DataRobot client
        DataRobotHook(datarobot_conn_id=self.datarobot_conn_id).run()

        use_case = None

        if self.use_case_id:
            use_case = dr.models.UseCase.get(self.use_case_id)

        # Create DataRobot project
        self.log.info("Creating DataRobot project")

        if self.dataset_id is None and "training_data" in context["params"]:
            # training_data may be a pre-signed URL to a file on S3 or a path to a local file
            project: dr.Project = dr.Project.create(
                context["params"]["training_data"],
                context["params"]["project_name"],
                use_case=use_case,
            )
            self.log.info(f"Project created: project_id={project.id} from local file")
            project.unsupervised_mode = context["params"].get("unsupervised_mode")
            project.use_feature_discovery = context["params"].get("use_feature_discovery")
            project.unlock_holdout()
            return project.id
        elif self.dataset_id is not None or "training_dataset_id" in context["params"]:
            # training_dataset_id may be provided via params
            # or dataset_id should be returned from previous operator
            training_dataset_id = (
                self.dataset_id
                if self.dataset_id is not None
                else context["params"]["training_dataset_id"]
            )

            project = dr.Project.create_from_dataset(
                dataset_id=training_dataset_id,
                dataset_version_id=self.dataset_version_id,
                credential_id=self.credential_id,
                project_name=context["params"]["project_name"],
                use_case=use_case,
            )
            # Some weird problem with mypy: it passes here locally, but fails in CI
            self.log.info(
                f"Project created: project_id={project.id} from dataset: dataset_id={training_dataset_id}"  # type: ignore[attr-defined, unused-ignore]
            )
            return project.id  # type: ignore[attr-defined, unused-ignore]

        elif self.recipe_id is not None:
            project = dr.Project.create_from_recipe(
                recipe_id=self.recipe_id, project_name=context["params"]["project_name"]
            )
            self.log.info(
                f"Project created: project_id={project.id} from recipe: recipe_id={self.recipe_id}"  # type: ignore[attr-defined, unused-ignore]
            )
            return project.id  # type: ignore[attr-defined, unused-ignore]

        else:
            raise AirflowFailException(
                "For Project creation one of training_data, training_dataset_id or "
                "recipe_id must be provided"
            )


class TrainModelsOperator(BaseOperator):
    """
    Triggers DataRobot Autopilot to train models.

    :param project_id: DataRobot project ID
    :type project_id: str
    :param datarobot_conn_id: Connection ID, defaults to `datarobot_default`
    :type datarobot_conn_id: str, optional
    """

    # Specify the arguments that are allowed to parse with jinja templating
    template_fields: Sequence[str] = ["project_id"]
    template_fields_renderers: dict[str, str] = {}
    template_ext: Sequence[str] = ()
    ui_color = "#f4a460"

    def __init__(
        self,
        *,
        project_id: str,
        datarobot_conn_id: str = "datarobot_default",
        **kwargs: Any,
    ) -> None:
        super().__init__(**kwargs)
        self.project_id = project_id
        self.datarobot_conn_id = datarobot_conn_id
        if kwargs.get("xcom_push") is not None:
            raise AirflowException(
                "'xcom_push' was deprecated, use 'BaseOperator.do_xcom_push' instead"
            )

    def execute(self, context: Context) -> None:
        # Initialize DataRobot client
        DataRobotHook(datarobot_conn_id=self.datarobot_conn_id).run()

        # Train models
        project = dr.Project.get(self.project_id)
        if project.target:
            self.log.info(f"Models are already trained for project_id={project.id}")
        else:
            self.log.info(
                f"Starting DataRobot Autopilot for project_id={project.id} "
                f"with settings={context['params']['autopilot_settings']}"
            )
            project.set_target(**context["params"]["autopilot_settings"])


class DeployModelMixin:
    def deploy_model(
        self, model_id: str, label: str, description: Optional[str] = None
    ) -> dr.Deployment:
        """Deploys the provided model to production."""
        self.log.info(f"Deploying model_id={model_id} with label={label}")  # type: ignore[attr-defined]
        prediction_server = dr.PredictionServer.list()[0]
        deployment = dr.Deployment.create_from_learning_model(
            model_id, label, description, prediction_server.id
        )
        self.log.info(f"Model deployed: deployment_id={deployment.id}")  # type: ignore[attr-defined]
        self.log.info("Enabling tracking for target drift and feature drift")  # type: ignore[attr-defined]
        deployment.update_drift_tracking_settings(
            target_drift_enabled=True, feature_drift_enabled=True, max_wait=DATAROBOT_MAX_WAIT
        )
        return deployment


class DeployModelOperator(BaseOperator, DeployModelMixin):
    """
    Deploys the specified model to production.

    :param model_id: ID of the DataRobot model to deploy
    :type model_id: str
    :param datarobot_conn_id: Connection ID, defaults to `datarobot_default`
    :type datarobot_conn_id: str, optional
    :return: DataRobot deployment ID
    :rtype: str
    """

    # Specify the arguments that are allowed to parse with jinja templating
    template_fields: Sequence[str] = ["model_id"]
    template_fields_renderers: dict[str, str] = {}
    template_ext: Sequence[str] = ()
    ui_color = "#f4a460"

    def __init__(
        self,
        *,
        model_id: str,
        datarobot_conn_id: str = "datarobot_default",
        **kwargs: Any,
    ) -> None:
        super().__init__(**kwargs)
        self.model_id = model_id
        self.datarobot_conn_id = datarobot_conn_id
        if kwargs.get("xcom_push") is not None:
            raise AirflowException(
                "'xcom_push' was deprecated, use 'BaseOperator.do_xcom_push' instead"
            )

    def execute(self, context: Context) -> str:
        # Initialize DataRobot client
        DataRobotHook(datarobot_conn_id=self.datarobot_conn_id).run()

        # Deploy the model
        deployment = self.deploy_model(
            self.model_id,
            context["params"]["deployment_label"],
            context["params"].get("deployment_description"),
        )
        return deployment.id


class DeployRecommendedModelOperator(BaseOperator, DeployModelMixin):
    """
    Deploys a recommended model to production.

    :param project_id: DataRobot project ID
    :type project_id: str
    :param datarobot_conn_id: Connection ID, defaults to `datarobot_default`
    :type datarobot_conn_id: str, optional
    :return: DataRobot deployment ID
    :rtype: str
    """

    # Specify the arguments that are allowed to parse with jinja templating
    template_fields: Sequence[str] = ["project_id"]
    template_fields_renderers: dict[str, str] = {}
    template_ext: Sequence[str] = ()
    ui_color = "#f4a460"

    def __init__(
        self,
        *,
        project_id: str,
        datarobot_conn_id: str = "datarobot_default",
        **kwargs: Any,
    ) -> None:
        super().__init__(**kwargs)
        self.project_id = project_id
        self.datarobot_conn_id = datarobot_conn_id
        if kwargs.get("xcom_push") is not None:
            raise AirflowException(
                "'xcom_push' was deprecated, use 'BaseOperator.do_xcom_push' instead"
            )

    def deploy_recommended_model(
        self, project_id: str, label: str, description: Optional[str] = None
    ) -> dr.Deployment:
        """Deploys the recommended model to production."""
        self.log.info(f"Retrieving recommended model for project_id={project_id}")
        project: dr.Project = dr.Project.get(project_id)
        model = project.recommended_model()
        if model is None:
            raise AirflowFailException(f"No recommended model found for project_id={project_id}")
        return self.deploy_model(model.id, label, description)

    def execute(self, context: Context) -> str:
        # Initialize DataRobot client
        DataRobotHook(datarobot_conn_id=self.datarobot_conn_id).run()

        # Deploy the recommended model
        deployment = self.deploy_recommended_model(
            self.project_id,
            context["params"]["deployment_label"],
            context["params"].get("deployment_description"),
        )
        return deployment.id


class ScorePredictionsOperator(BaseOperator):
    """
    Creates a batch prediction job in DataRobot, scores the data and saves prediction to the output.
    :param deployment_id: DataRobot deployment ID
    :type deployment_id: str
    :param intake_datastore_id: DataRobot DataStore ID for jdbc source connection
    :type intake_datastore_id: str
    :param intake_credential_id: DataRobot Credentials ID for source connection
    :type intake_credential_id: str
    :param output_datastore_id: DataRobot DataStore ID for jdbc destination connection
    :type output_datastore_id: str
    :param output_credential_id: DataRobot Credentials ID for destination connection
    :type output_credential_id: str
    :param datarobot_conn_id: Connection ID, defaults to `datarobot_default`
    :type datarobot_conn_id: str, optional
    :return: Batch predictions job ID
    :rtype: str
    """

    # Specify the arguments that are allowed to parse with jinja templating
    template_fields: Sequence[str] = [
        "deployment_id",
        "intake_datastore_id",
        "intake_credential_id",
        "output_datastore_id",
        "output_credential_id",
        "score_settings",
    ]
    template_fields_renderers: dict[str, str] = {}
    template_ext: Sequence[str] = ()
    ui_color = "#f4a460"

    def __init__(
        self,
        *,
        deployment_id: Optional[str] = None,
        intake_datastore_id: Optional[str] = None,
        intake_credential_id: Optional[str] = None,
        output_datastore_id: Optional[str] = None,
        output_credential_id: Optional[str] = None,
        score_settings: Optional[dict] = None,
        datarobot_conn_id: str = "datarobot_default",
        **kwargs: Any,
    ) -> None:
        super().__init__(**kwargs)
        self.deployment_id = deployment_id
        self.intake_datastore_id = intake_datastore_id
        self.intake_credential_id = intake_credential_id
        self.output_datastore_id = output_datastore_id
        self.output_credential_id = output_credential_id
        self.score_settings = score_settings
        self.datarobot_conn_id = datarobot_conn_id
        if kwargs.get("xcom_push") is not None:
            raise AirflowException(
                "'xcom_push' was deprecated, use 'BaseOperator.do_xcom_push' instead"
            )

    def execute(self, context: Context) -> str:
        # Initialize DataRobot client
        DataRobotHook(datarobot_conn_id=self.datarobot_conn_id).run()

        if self.score_settings is None:
            self.score_settings = context["params"]["score_settings"]

        # in case of deployment_id was not set from operator argument:
        if self.deployment_id is None:
            self.deployment_id = self.score_settings["deployment_id"]

        if self.intake_credential_id is not None:
            self.score_settings["intake_settings"]["credential_id"] = self.intake_credential_id
        if self.output_credential_id is not None:
            self.score_settings["output_settings"]["credential_id"] = self.output_credential_id

        intake_settings = self.score_settings.get("intake_settings", dict())
        output_settings = self.score_settings.get("output_settings", dict())

        intake_type = intake_settings.get("type")
        output_type = output_settings.get("type")

        # in case of JDBC intake from operator argument:
        if intake_type == "jdbc" and self.intake_datastore_id is not None:
            self.score_settings["intake_settings"]["data_store_id"] = self.intake_datastore_id

        # in case of JDBC output from operator argument:
        if output_type == "jdbc" and self.output_datastore_id is not None:
            self.score_settings["output_settings"]["data_store_id"] = self.output_datastore_id

        # Score data
        self.log.info(
            f"Scoring predictions against deployment_id={self.deployment_id} "
            f"with settings: {self.score_settings}"
        )

        # BatchPredictionJob.score() method in the Python SDK expects a DataRobot dataset instance
        if intake_type == "dataset":
            dataset_id = intake_settings.get("dataset_id")
            if not dataset_id:
                raise ValueError(
                    "Invalid or missing `dataset_id` value for the `dataset` intake type."
                )
            dataset = dr.Dataset.get(dataset_id)
            intake_settings["dataset"] = dataset

            # We no longer need the ID
            del intake_settings["dataset_id"]

        job = dr.BatchPredictionJob.score(self.deployment_id, **self.score_settings)
        self.log.info(f"Batch Prediction submitted, job.id={job.id}")
        return job.id


class GetTargetDriftOperator(BaseOperator):
    """
    Gets target drift measurements from a deployment.

    :param deployment_id: DataRobot deployment ID
    :type deployment_id: str
    :param datarobot_conn_id: Connection ID, defaults to `datarobot_default`
    :type datarobot_conn_id: str, optional
    :return: Drift stats for a Deployment's target
    :rtype: dict
    """

    # Specify the arguments that are allowed to parse with jinja templating
    template_fields: Sequence[str] = ["deployment_id"]
    template_fields_renderers: dict[str, str] = {}
    template_ext: Sequence[str] = ()
    ui_color = "#f4a460"

    def __init__(
        self,
        *,
        deployment_id: str,
        datarobot_conn_id: str = "datarobot_default",
        **kwargs: Any,
    ) -> None:
        super().__init__(**kwargs)
        self.deployment_id = deployment_id
        self.datarobot_conn_id = datarobot_conn_id
        if kwargs.get("xcom_push") is not None:
            raise AirflowException(
                "'xcom_push' was deprecated, use 'BaseOperator.do_xcom_push' instead"
            )

    def execute(self, context: Context) -> dict[str, Any]:
        # Initialize DataRobot client
        DataRobotHook(datarobot_conn_id=self.datarobot_conn_id).run()

        self.log.info(f"Getting target drift for deployment_id={self.deployment_id}")
        deployment = dr.Deployment.get(self.deployment_id)
        target_drift_params = context["params"].get("target_drift", {})
        drift = deployment.get_target_drift(**target_drift_params)
        return _serialize_drift(drift)


class GetFeatureDriftOperator(BaseOperator):
    """
    Gets feature drift measurements from a deployment.

    :param deployment_id: DataRobot deployment ID
    :type deployment_id: str
    :param datarobot_conn_id: Connection ID, defaults to `datarobot_default`
    :type datarobot_conn_id: str, optional
    :return: Drift stats for a Deployment's features
    :rtype: list[dict]
    """

    # Specify the arguments that are allowed to parse with jinja templating
    template_fields: Sequence[str] = ["deployment_id"]
    template_fields_renderers: dict[str, str] = {}
    template_ext: Sequence[str] = ()
    ui_color = "#f4a460"

    def __init__(
        self,
        *,
        deployment_id: str,
        datarobot_conn_id: str = "datarobot_default",
        **kwargs: Any,
    ) -> None:
        super().__init__(**kwargs)
        self.deployment_id = deployment_id
        self.datarobot_conn_id = datarobot_conn_id
        if kwargs.get("xcom_push") is not None:
            raise AirflowException(
                "'xcom_push' was deprecated, use 'BaseOperator.do_xcom_push' instead"
            )

    def execute(self, context: Context) -> list[dict]:
        # Initialize DataRobot client
        DataRobotHook(datarobot_conn_id=self.datarobot_conn_id).run()

        self.log.info(f"Getting feature drift for deployment_id={self.deployment_id}")
        deployment = dr.Deployment.get(self.deployment_id)
        feature_drift_params = context["params"].get("feature_drift", {})
        drift = deployment.get_feature_drift(**feature_drift_params)
        return [_serialize_drift(feature) for feature in drift]


def _serialize_drift(drift_obj, date_format=DATETIME_FORMAT):
    drift_dict = drift_obj.__dict__.copy()
    drift_dict["period"] = {
        "start": drift_obj.period["start"].strftime(date_format),
        "end": drift_obj.period["end"].strftime(date_format),
    }
    return drift_dict<|MERGE_RESOLUTION|>--- conflicted
+++ resolved
@@ -113,11 +113,8 @@
         self.dataset_version_id = dataset_version_id
         self.datarobot_conn_id = datarobot_conn_id
         self.credential_id = credential_id
-<<<<<<< HEAD
+        self.recipe_id = recipe_id
         self.use_case_id = use_case_id
-=======
-        self.recipe_id = recipe_id
->>>>>>> e127acff
         if kwargs.get("xcom_push") is not None:
             raise AirflowException(
                 "'xcom_push' was deprecated, use 'BaseOperator.do_xcom_push' instead"
