--- conflicted
+++ resolved
@@ -30,41 +30,13 @@
               execution:
                 steps:
                   - parallel:
-<<<<<<< HEAD
-                      - step:
-                          type: Run
-                          name: lint check step
-                          identifier: run_lint
-                          spec:
-                            connectorRef: account.dockerhub_datarobot_read
-                            image: python:3.12
-                            shell: Bash
-                            command: |-
-                              set -exuo pipefail
-                              pip install -U pip
-                              pip install -r requirements.txt
-                              make lint
-                      - step:
-                          type: Run
-                          name: format check step
-                          identifier: format_lint
-                          spec:
-                            connectorRef: account.dockerhub_datarobot_read
-                            image: python:3.12
-                            shell: Bash
-                            command: |-
-                              set -exuo pipefail
-                              pip install -U pip
-                              pip install -r requirements.txt
-                              make format-no-fix
-=======
                     - step:
                         type: Run
                         name: lint check step
                         identifier: run_lint
                         spec:
                           connectorRef: account.dockerhub_datarobot_read
-                          image: python:3.11
+                          image: python:3.12
                           shell: Bash
                           command: |-
                             set -exuo pipefail
@@ -77,7 +49,7 @@
                         identifier: format_lint
                         spec:
                           connectorRef: account.dockerhub_datarobot_read
-                          image: python:3.11
+                          image: python:3.12
                           shell: Bash
                           command: |-
                             set -exuo pipefail
@@ -90,14 +62,13 @@
                         identifier: mypy
                         spec:
                           connectorRef: account.dockerhub_datarobot_read
-                          image: python:3.9
+                          image: python:3.12
                           shell: Bash
                           command: |-
                             set -exuo pipefail
                             pip install -U pip
                             pip install -r requirements.txt
                             make typecheck
->>>>>>> ca1382e5
         - stage:
             name: Unit tests
             identifier: test_unit
